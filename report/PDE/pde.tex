--- conflicted
+++ resolved
@@ -867,12 +867,7 @@
 
 \subsection{Demonstration of order}
 To demonstrate the order of the five and nine point stencils, we will perform UMR on the Poisson equation with the inhomogenity $f = -\sin(m \pi x)\sin(n \pi y), ~m=3, n=4$.
-<<<<<<< HEAD
 The solution to this manufactured problem is
-=======
-%(TODO: do we know this from section \ref{sec:pde:anal}?)
-From section \ref{sec:pde:anal} we know that the solution to this manufactured problem is
->>>>>>> f716c350
 $$
 u(x, y) =
 \frac{
@@ -927,54 +922,37 @@
 $$
 We find the inhomogenity $f$ by simply calculating $\nabla^4 u$ with a CAS.
 The result is long and shown in the appendix.
-We find the numerical solution $U$ by solving one of the traditional matrix equations \ref{eq:pde:matrixequations} twice or using the Fast Poisson Solver \ref{eq:pde:fpsequations} twice.
-First we solve $\nabla^2 g = f$ to find $G \approx g$, then we solve $\nabla^2 u = G$ to find $U \approx u$.
-
-<<<<<<< HEAD
-In \cref{fig:pde:lasttask}, we present the inhomogenity $f$, the numerical solution $U$, the relative errors between $u$ and $U$ from both stencils and compare computation times from a sparse matrix solver and the Fast Poisson Solver.
+We find the numerical solution $U$ by solving one of the matrix equations \ref{eq:pde:matrixequations} twice using either the Scipy sparse solver \cite{scipy_sparse} or our Fast Poisson Solver \ref{eq:pde:fpsequations}.
+For example, for the $9$-point stencil, we first solve
+\begin{equation}
+\nabla_9^2 G = \left( 1 + \frac{h^2}{12} \nabla_5^2 \right) f, \label{eq:pde:poisson1}
+\end{equation}
+then we solve
+\begin{equation}
+\nabla_9^2 U = \left( 1 + \frac{h^2}{12} \nabla_5^2 \right) G. \label{eq:pde:poisson2}
+\end{equation}
+
+In \cref{fig:pde:lasttask}, we present the inhomogenity $f$, the numerical solution $U$, the relative errors between $u$ and $U$ from both stencils and compare computation times from the Scipy sparse matrix solver and our Fast Poisson Solver.
 We solved the equation on grids ranging in size from $N \times N = 8 \times 8$ to $3000 \times 3000$.
-=======
-
-
-According to equation \eqref{eq:PDE-poisson} we split the equation into a system of poisson equations by introducing a new function $g$:
-\begin{align}\label{eq:biharmonic_poisson}
-  \begin{split}
-    \nabla^2g &= f,\\
-    \nabla^2u &= g,\\
-    g = u &= 0,\quad \text{ on } \partial \Omega.
-  \end{split}
-\end{align}
-It is now simply a matter of applying the described Fast Poisson Solver sequentially for the two equations.
-
-The numerical solution is shown in figure \ref{fig:pde:bvp}.
-In figure \ref{fig:pde:bvp_convergence} a convergence plot as a function of the degrees of freedom is shown, and the computation time is shown in figure \ref{fig:pde:bvp_time}.
-%(TODO: we could probably have solved for higher numbers... maybe change to ``we solved for ...'')
-We were able to solve the equation with a maximal discretization of $N = 3000$ in one direction, so about \num{1e7} grid points.
->>>>>>> f716c350
 
 \subsubsection{A possible improvement to the Biharmonic solver with nine point stencil}
 The fourth order nine point stencil may be written as
 \begin{equation}\label{eq:nine_point_stencil}
   \nabla_9^2 U
-  = \left(I + \frac{h^2}{12} \nabla_5^2\right) F.
+  = \left(1 + \frac{h^2}{12} \nabla_5^2\right) f.
 \end{equation}
 Recall from the proof of theorem \ref{thm:nine} that the five point stencil on the right hand side emerged as a consequence of $\inorm{(\nabla^2 - \nabla_9^2)u} = \frac{h^2}{12}\nabla^2 f$
 to order $h^2$.
 The laplace operator was later approximated using the five point stencil, after it was shown that this conserved the fourth order convergence, resulting in \eqref{eq:nine_point_stencil}.
 
 Return now to the Biharmonic equation.
-Upon solving the second Poisson equation in \eqref{eq:biharmonic_poisson}, the nine point stencil equation is
+Upon solving the second Poisson equation \ref{eq:pde:poisson2}, $\nabla_5^2 G$ is required.
+However, we already have an exact expression for $\nabla^2 g$ -- the inhomogenity $f$!
+We replace $\nabla_5^2 G$ with $\nabla^2 g = f$, and thus, we may instead solve the equation
 \begin{equation}
     \nabla_9^2 U
-    = \left(I + \frac{h^2}{12} \nabla_5^2\right) G.
-\end{equation}
-However, we already have an exact expression for $\nabla^2 g$ -- the inhomogenity $F$!
-We replace $\nabla_5^2 G$ with $\nabla^2 g = F$, and thus, we may solve the equation
-\begin{equation}
-    \nabla_9^2 U
-    = \left(G + \frac{h^2}{12} F\right)
-\end{equation}
-instead.
+    = \left(G + \frac{h^2}{12} f\right).
+\end{equation}
 We have thus eluded the computation of $\nabla_5^2 G$.
 
 
@@ -996,12 +974,7 @@
   \begin{subfigure}[t]{0.49\textwidth}
     \centering
     \showSurf{./PDE/solution_BiharmonicSolver_N_20.dat}{22}{$u(x, y)$}
-<<<<<<< HEAD
     \caption{The numerical solution $U(x, y)$ to the Biharmonic equation, using the nine point stencil with discretization $N=20$ in each direction.}
-=======
-    \caption{The numerical solution $U(x, y)$ to the Biharmonic equation, using the nine point stencil with discretization $N=20$ in each direction.  %TODO: does it work to have it here?
-    }
->>>>>>> f716c350
     \label{fig:pde:bvp}
   \end{subfigure}
 
@@ -1036,12 +1009,7 @@
     \end{tikzpicture}
     \caption{
       The relative error of the numerical solution.
-<<<<<<< HEAD
 	}
-=======
-      %TODO: Could add five point for comparison?
-      }
->>>>>>> f716c350
     \label{fig:pde:bvp_convergence}
   \end{subfigure}
   ~
@@ -1097,12 +1065,8 @@
     \right)^4
     e^{-(x-0.5)^2 - (y-0.5)^2}$.
     Figure \subref{fig:pde:bvp_convergence} shows the relative error using the nine point stencil, while figure \subref{fig:pde:bvp_time} shows the computation time.
-<<<<<<< HEAD
     Both are plottet with degrees of freedom on the first axis, the total number of internal points $N^2$.
     \label{fig:pde:lasttask}
-=======
-    Both are plotted with degrees of freedom on the first axis, the total number of internal points $N^2$.
->>>>>>> f716c350
   }
 \end{figure}
 
